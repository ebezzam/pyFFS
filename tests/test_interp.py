--- conflicted
+++ resolved
@@ -8,16 +8,8 @@
 
 import math
 
-<<<<<<< HEAD
 import numpy as np
 import pytest
-=======
-    # Try real version
-    diric_sig_real = fs_interpn(
-        diric_FS, T=[T_x, T_y], a=[a_x, a_y], b=[b_x, b_y], M=[M_x, M_y], real_x=True
-    )
-    assert np.allclose(diric_sig, diric_sig_real)
->>>>>>> edd6f162
 
 from pyffs.func import dirichlet, dirichlet_fs, dirichlet_2D
 from pyffs.interp import fs_interp, fs_interpn
@@ -75,6 +67,6 @@
 
         # Try real version
         diric_sig_real = fs_interpn(
-            diric_FS, T=[T_x, T_y], a=[a_x, a_y], b=[b_x, b_y], M=[M_x, M_y], real_Phi=True
+            diric_FS, T=[T_x, T_y], a=[a_x, a_y], b=[b_x, b_y], M=[M_x, M_y], real_x=True
         )
         assert np.allclose(diric_sig, diric_sig_real)