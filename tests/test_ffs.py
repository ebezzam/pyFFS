# #############################################################################
# test_ffs.py
# ===========
# Author :
# Sepand KASHANI [kashani.sepand@gmail.com]
# Eric BEZZAM [ebezzam@gmail.com]
# #############################################################################

import math

import numpy as np
import pytest

from pyffs import (
    ffs,
    ffs_sample,
    ffsn,
    ffsn_sample,
    iffs,
    iffsn,
)
from pyffs.func import dirichlet, dirichlet_fs, dirichlet_2D
from pyffs.util import _verify_ffsn_input


def ffsn_comp(x, T, T_c, N_FS, axes=None):
    axes, _ = _verify_ffsn_input(x, T, T_c, N_FS, axes)

    # sequence of 1D FFS
    x_FS = x.copy()
    for d, ax in enumerate(axes):
        x_FS = ffs(x_FS, T[d], T_c[d], N_FS[d], axis=ax)

    return x_FS


def iffsn_comp(x_FS, T, T_c, N_FS, axes=None):
    axes, _ = _verify_ffsn_input(x_FS, T, T_c, N_FS, axes)

    # sequence of 1D iFFS
    x = x_FS.copy()
    for d, ax in enumerate(axes):
        x = iffs(x, T[d], T_c[d], N_FS[d], axis=ax)

    return x


<<<<<<< HEAD
class TestFFS:
    """
    Test :py:module:`~pyffs.ffs`.
    """

    def test_ffs(self):
        T, T_c, N_FS = math.pi, math.e, 15
        N_samples = 16  # Any >= N_FS will do, but highly-composite best.

        # Sample the kernel and do the transform.
        sample_points, _ = ffs_sample(T, N_FS, T_c, N_samples)
        diric_samples = dirichlet(sample_points, T, T_c, N_FS)
        diric_FS = ffs(diric_samples, T, T_c, N_FS)

        # Compare with theoretical result.
        assert np.allclose(diric_FS[:N_FS], dirichlet_fs(N_FS, T, T_c))

        # Inverse transform.
        diric_samples_recov = iffs(diric_FS, T, T_c, N_FS)

        # Compare with original samples.
        assert np.allclose(diric_samples, diric_samples_recov)

    def test_ffsn_axes(self):
        T_x = T_y = 1
        T_cx = T_cy = 0
        N_FSx = N_FSy = 3
        N_sx, N_sy = 4, 3

        # Sample the kernel.
        sample_points, _ = ffsn_sample(
            T=[T_x, T_y], N_FS=[N_FSx, N_FSy], T_c=[T_cx, T_cy], N_s=[N_sx, N_sy]
        )
        diric_samples = dirichlet_2D(
            sample_points=sample_points, T=[T_x, T_y], T_c=[T_cx, T_cy], N_FS=[N_FSx, N_FSy]
        )

        # Add new dimension.
        diric_samples = diric_samples[:, np.newaxis, :]
        axes = (0, 2)

        # Perform transform.
        diric_FS = ffsn(
            Phi=diric_samples, T=[T_x, T_y], T_c=[T_cx, T_cy], N_FS=[N_FSx, N_FSy], axes=axes
        )

        # Compare with theoretical result.
        diric_FS_exact = np.outer(dirichlet_fs(N_FSx, T_x, T_cx), dirichlet_fs(N_FSy, T_y, T_cy))
        assert np.allclose(diric_FS[:N_FSx, 0, :N_FSy], diric_FS_exact)

        # Inverse transform.
        diric_samples_recov = iffsn(
            Phi_FS=diric_FS, T=[T_x, T_y], T_c=[T_cx, T_cy], N_FS=[N_FSx, N_FSy], axes=axes
        )

        # Compare with original samples.
        assert np.allclose(diric_samples, diric_samples_recov)

    def test_ffsn_comp(self):
        T = [1, 1]
        T_c = [0, 0]
        N_FS = [3, 3]
        N_s = [4, 3]

        # Sample the kernel and do the transform.
        sample_points, _ = ffsn_sample(T=T, N_FS=N_FS, T_c=T_c, N_s=N_s)
        diric_samples = dirichlet_2D(sample_points=sample_points, T=T, T_c=T_c, N_FS=N_FS)
        diric_FS = ffsn_comp(Phi=diric_samples, T=T, N_FS=N_FS, T_c=T_c)

        # Compare with theoretical result.
        diric_FS_exact = np.outer(
            dirichlet_fs(N_FS[0], T[0], T_c[0]), dirichlet_fs(N_FS[1], T[1], T_c[1])
        )
        assert np.allclose(diric_FS[: N_FS[0], : N_FS[1]], diric_FS_exact)

        # Inverse transform.
        diric_samples_recov = iffsn_comp(Phi_FS=diric_FS, T=T, T_c=T_c, N_FS=N_FS)

        # Compare with original samples.
        assert np.allclose(diric_samples, diric_samples_recov)

    def test_ffsn(self):
        T = [1, 1]
        T_c = [0, 0]
        N_FS = [3, 3]
        N_s = [4, 3]

        # Sample the kernel and do the transform.
        sample_points, _ = ffsn_sample(T=T, N_FS=N_FS, T_c=T_c, N_s=N_s)
        diric_samples = dirichlet_2D(sample_points=sample_points, T=T, T_c=T_c, N_FS=N_FS)
        diric_FS = ffsn(Phi=diric_samples, T=T, N_FS=N_FS, T_c=T_c)

        # Compare with theoretical result.
        diric_FS_exact = np.outer(
            dirichlet_fs(N_FS[0], T[0], T_c[0]), dirichlet_fs(N_FS[1], T[1], T_c[1])
        )
        assert np.allclose(diric_FS[: N_FS[0], : N_FS[1]], diric_FS_exact)

        # Inverse transform.
        diric_samples_recov = iffsn(Phi_FS=diric_FS, T=T, T_c=T_c, N_FS=N_FS)

        # Compare with original samples.
        assert np.allclose(diric_samples, diric_samples_recov)
=======
def test_ffs():
    T, T_c, N_FS = math.pi, math.e, 15
    N_samples = 16  # Any >= N_FS will do, but highly-composite best.

    # Sample the kernel and do the transform.
    sample_points, _ = ffs_sample(T, N_FS, T_c, N_samples)
    diric_samples = dirichlet(sample_points, T, T_c, N_FS)
    diric_FS = ffs(diric_samples, T, T_c, N_FS)

    # Compare with theoretical result.
    assert np.allclose(diric_FS[:N_FS], dirichlet_fs(N_FS, T, T_c))

    # Inverse transform.
    diric_samples_recov = iffs(diric_FS, T, T_c, N_FS)

    # Compare with original samples.
    assert np.allclose(diric_samples, diric_samples_recov)


def test_ffsn_axes():
    T_x = T_y = 1
    T_cx = T_cy = 0
    N_FSx = N_FSy = 3
    N_sx = 4
    N_sy = 3

    # Sample the kernel.
    sample_points, _ = ffsn_sample(
        T=[T_x, T_y], N_FS=[N_FSx, N_FSy], T_c=[T_cx, T_cy], N_s=[N_sx, N_sy]
    )
    diric_samples = dirichlet_2D(
        sample_points=sample_points, T=[T_x, T_y], T_c=[T_cx, T_cy], N_FS=[N_FSx, N_FSy]
    )

    # Add new dimension.
    diric_samples = diric_samples[:, np.newaxis]
    axes = (0, 2)

    # Perform transform.
    diric_FS = ffsn(x=diric_samples, T=[T_x, T_y], T_c=[T_cx, T_cy], N_FS=[N_FSx, N_FSy], axes=axes)

    # Compare with theoretical result.
    diric_FS_exact = np.outer(dirichlet_fs(N_FSx, T_x, T_cx), dirichlet_fs(N_FSy, T_y, T_cy))
    assert np.allclose(diric_FS[:N_FSx, 0, :N_FSy], diric_FS_exact)

    # Inverse transform.
    diric_samples_recov = iffsn(
        x_FS=diric_FS, T=[T_x, T_y], T_c=[T_cx, T_cy], N_FS=[N_FSx, N_FSy], axes=axes
    )

    # Compare with original samples.
    assert np.allclose(diric_samples, diric_samples_recov)


def test_ffsn_comp():
    T = [1, 1]
    T_c = [0, 0]
    N_FS = [3, 3]
    N_s = [4, 3]

    # Sample the kernel and do the transform.
    sample_points, _ = ffsn_sample(T=T, N_FS=N_FS, T_c=T_c, N_s=N_s)
    diric_samples = dirichlet_2D(sample_points=sample_points, T=T, T_c=T_c, N_FS=N_FS)
    diric_FS = ffsn_comp(x=diric_samples, T=T, N_FS=N_FS, T_c=T_c)

    # Compare with theoretical result.
    diric_FS_exact = np.outer(
        dirichlet_fs(N_FS[0], T[0], T_c[0]), dirichlet_fs(N_FS[1], T[1], T_c[1])
    )
    assert np.allclose(diric_FS[: N_FS[0], : N_FS[1]], diric_FS_exact)

    # Inverse transform.
    diric_samples_recov = iffsn_comp(x_FS=diric_FS, T=T, T_c=T_c, N_FS=N_FS)

    # Compare with original samples.
    assert np.allclose(diric_samples, diric_samples_recov)


def test_ffsn():
    T = [1, 1]
    T_c = [0, 0]
    N_FS = [3, 3]
    N_s = [4, 3]

    # Sample the kernel and do the transform.
    sample_points, _ = ffsn_sample(T=T, N_FS=N_FS, T_c=T_c, N_s=N_s)
    diric_samples = dirichlet_2D(sample_points=sample_points, T=T, T_c=T_c, N_FS=N_FS)
    diric_FS = ffsn(x=diric_samples, T=T, N_FS=N_FS, T_c=T_c)

    # Compare with theoretical result.
    diric_FS_exact = np.outer(
        dirichlet_fs(N_FS[0], T[0], T_c[0]), dirichlet_fs(N_FS[1], T[1], T_c[1])
    )
    assert np.allclose(diric_FS[: N_FS[0], : N_FS[1]], diric_FS_exact)

    # Inverse transform.
    diric_samples_recov = iffsn(x_FS=diric_FS, T=T, T_c=T_c, N_FS=N_FS)

    # Compare with original samples.
    assert np.allclose(diric_samples, diric_samples_recov)


if __name__ == "__main__":

    test_ffs()
    test_ffsn()
    test_ffsn_axes()
    test_ffsn_comp()
>>>>>>> edd6f162
<|MERGE_RESOLUTION|>--- conflicted
+++ resolved
@@ -45,7 +45,6 @@
     return x
 
 
-<<<<<<< HEAD
 class TestFFS:
     """
     Test :py:module:`~pyffs.ffs`.
@@ -89,7 +88,7 @@
 
         # Perform transform.
         diric_FS = ffsn(
-            Phi=diric_samples, T=[T_x, T_y], T_c=[T_cx, T_cy], N_FS=[N_FSx, N_FSy], axes=axes
+            x=diric_samples, T=[T_x, T_y], T_c=[T_cx, T_cy], N_FS=[N_FSx, N_FSy], axes=axes
         )
 
         # Compare with theoretical result.
@@ -98,7 +97,7 @@
 
         # Inverse transform.
         diric_samples_recov = iffsn(
-            Phi_FS=diric_FS, T=[T_x, T_y], T_c=[T_cx, T_cy], N_FS=[N_FSx, N_FSy], axes=axes
+            x_FS=diric_FS, T=[T_x, T_y], T_c=[T_cx, T_cy], N_FS=[N_FSx, N_FSy], axes=axes
         )
 
         # Compare with original samples.
@@ -113,7 +112,7 @@
         # Sample the kernel and do the transform.
         sample_points, _ = ffsn_sample(T=T, N_FS=N_FS, T_c=T_c, N_s=N_s)
         diric_samples = dirichlet_2D(sample_points=sample_points, T=T, T_c=T_c, N_FS=N_FS)
-        diric_FS = ffsn_comp(Phi=diric_samples, T=T, N_FS=N_FS, T_c=T_c)
+        diric_FS = ffsn_comp(x=diric_samples, T=T, N_FS=N_FS, T_c=T_c)
 
         # Compare with theoretical result.
         diric_FS_exact = np.outer(
@@ -122,7 +121,7 @@
         assert np.allclose(diric_FS[: N_FS[0], : N_FS[1]], diric_FS_exact)
 
         # Inverse transform.
-        diric_samples_recov = iffsn_comp(Phi_FS=diric_FS, T=T, T_c=T_c, N_FS=N_FS)
+        diric_samples_recov = iffsn_comp(x_FS=diric_FS, T=T, T_c=T_c, N_FS=N_FS)
 
         # Compare with original samples.
         assert np.allclose(diric_samples, diric_samples_recov)
@@ -136,7 +135,7 @@
         # Sample the kernel and do the transform.
         sample_points, _ = ffsn_sample(T=T, N_FS=N_FS, T_c=T_c, N_s=N_s)
         diric_samples = dirichlet_2D(sample_points=sample_points, T=T, T_c=T_c, N_FS=N_FS)
-        diric_FS = ffsn(Phi=diric_samples, T=T, N_FS=N_FS, T_c=T_c)
+        diric_FS = ffsn(x=diric_samples, T=T, N_FS=N_FS, T_c=T_c)
 
         # Compare with theoretical result.
         diric_FS_exact = np.outer(
@@ -145,117 +144,7 @@
         assert np.allclose(diric_FS[: N_FS[0], : N_FS[1]], diric_FS_exact)
 
         # Inverse transform.
-        diric_samples_recov = iffsn(Phi_FS=diric_FS, T=T, T_c=T_c, N_FS=N_FS)
+        diric_samples_recov = iffsn(x_FS=diric_FS, T=T, T_c=T_c, N_FS=N_FS)
 
         # Compare with original samples.
-        assert np.allclose(diric_samples, diric_samples_recov)
-=======
-def test_ffs():
-    T, T_c, N_FS = math.pi, math.e, 15
-    N_samples = 16  # Any >= N_FS will do, but highly-composite best.
-
-    # Sample the kernel and do the transform.
-    sample_points, _ = ffs_sample(T, N_FS, T_c, N_samples)
-    diric_samples = dirichlet(sample_points, T, T_c, N_FS)
-    diric_FS = ffs(diric_samples, T, T_c, N_FS)
-
-    # Compare with theoretical result.
-    assert np.allclose(diric_FS[:N_FS], dirichlet_fs(N_FS, T, T_c))
-
-    # Inverse transform.
-    diric_samples_recov = iffs(diric_FS, T, T_c, N_FS)
-
-    # Compare with original samples.
-    assert np.allclose(diric_samples, diric_samples_recov)
-
-
-def test_ffsn_axes():
-    T_x = T_y = 1
-    T_cx = T_cy = 0
-    N_FSx = N_FSy = 3
-    N_sx = 4
-    N_sy = 3
-
-    # Sample the kernel.
-    sample_points, _ = ffsn_sample(
-        T=[T_x, T_y], N_FS=[N_FSx, N_FSy], T_c=[T_cx, T_cy], N_s=[N_sx, N_sy]
-    )
-    diric_samples = dirichlet_2D(
-        sample_points=sample_points, T=[T_x, T_y], T_c=[T_cx, T_cy], N_FS=[N_FSx, N_FSy]
-    )
-
-    # Add new dimension.
-    diric_samples = diric_samples[:, np.newaxis]
-    axes = (0, 2)
-
-    # Perform transform.
-    diric_FS = ffsn(x=diric_samples, T=[T_x, T_y], T_c=[T_cx, T_cy], N_FS=[N_FSx, N_FSy], axes=axes)
-
-    # Compare with theoretical result.
-    diric_FS_exact = np.outer(dirichlet_fs(N_FSx, T_x, T_cx), dirichlet_fs(N_FSy, T_y, T_cy))
-    assert np.allclose(diric_FS[:N_FSx, 0, :N_FSy], diric_FS_exact)
-
-    # Inverse transform.
-    diric_samples_recov = iffsn(
-        x_FS=diric_FS, T=[T_x, T_y], T_c=[T_cx, T_cy], N_FS=[N_FSx, N_FSy], axes=axes
-    )
-
-    # Compare with original samples.
-    assert np.allclose(diric_samples, diric_samples_recov)
-
-
-def test_ffsn_comp():
-    T = [1, 1]
-    T_c = [0, 0]
-    N_FS = [3, 3]
-    N_s = [4, 3]
-
-    # Sample the kernel and do the transform.
-    sample_points, _ = ffsn_sample(T=T, N_FS=N_FS, T_c=T_c, N_s=N_s)
-    diric_samples = dirichlet_2D(sample_points=sample_points, T=T, T_c=T_c, N_FS=N_FS)
-    diric_FS = ffsn_comp(x=diric_samples, T=T, N_FS=N_FS, T_c=T_c)
-
-    # Compare with theoretical result.
-    diric_FS_exact = np.outer(
-        dirichlet_fs(N_FS[0], T[0], T_c[0]), dirichlet_fs(N_FS[1], T[1], T_c[1])
-    )
-    assert np.allclose(diric_FS[: N_FS[0], : N_FS[1]], diric_FS_exact)
-
-    # Inverse transform.
-    diric_samples_recov = iffsn_comp(x_FS=diric_FS, T=T, T_c=T_c, N_FS=N_FS)
-
-    # Compare with original samples.
-    assert np.allclose(diric_samples, diric_samples_recov)
-
-
-def test_ffsn():
-    T = [1, 1]
-    T_c = [0, 0]
-    N_FS = [3, 3]
-    N_s = [4, 3]
-
-    # Sample the kernel and do the transform.
-    sample_points, _ = ffsn_sample(T=T, N_FS=N_FS, T_c=T_c, N_s=N_s)
-    diric_samples = dirichlet_2D(sample_points=sample_points, T=T, T_c=T_c, N_FS=N_FS)
-    diric_FS = ffsn(x=diric_samples, T=T, N_FS=N_FS, T_c=T_c)
-
-    # Compare with theoretical result.
-    diric_FS_exact = np.outer(
-        dirichlet_fs(N_FS[0], T[0], T_c[0]), dirichlet_fs(N_FS[1], T[1], T_c[1])
-    )
-    assert np.allclose(diric_FS[: N_FS[0], : N_FS[1]], diric_FS_exact)
-
-    # Inverse transform.
-    diric_samples_recov = iffsn(x_FS=diric_FS, T=T, T_c=T_c, N_FS=N_FS)
-
-    # Compare with original samples.
-    assert np.allclose(diric_samples, diric_samples_recov)
-
-
-if __name__ == "__main__":
-
-    test_ffs()
-    test_ffsn()
-    test_ffsn_axes()
-    test_ffsn_comp()
->>>>>>> edd6f162
+        assert np.allclose(diric_samples, diric_samples_recov)